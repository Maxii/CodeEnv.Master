--- conflicted
+++ resolved
@@ -34,17 +34,10 @@
     <Reference Include="System" />
     <Reference Include="System.Core" />
     <Reference Include="UnityEditor">
-<<<<<<< HEAD
-      <HintPath>..\..\..\..\..\..\Program Files (x86)\Unity\Editor\Data\Managed\UnityEditor.dll</HintPath>
-    </Reference>
-    <Reference Include="UnityEngine">
-      <HintPath>..\..\..\..\..\..\Program Files (x86)\Unity\Editor\Data\Managed\UnityEngine.dll</HintPath>
-=======
       <HintPath>..\..\..\Contrib\Unity\UnityEditor.dll</HintPath>
     </Reference>
     <Reference Include="UnityEngine">
       <HintPath>..\..\..\Contrib\Unity\UnityEngine.dll</HintPath>
->>>>>>> f582fe78
     </Reference>
   </ItemGroup>
   <ItemGroup>
