--- conflicted
+++ resolved
@@ -30,12 +30,8 @@
 /// </summary>
 public class FleetCmdModel : AUnitCommandModel<ShipModel> {
 
-<<<<<<< HEAD
-    private IList<OnStationTracker> _formationStationTrackers;
-
-=======
     private IDictionary<Guid, FormationStationTracker> _formationStationTrackerLookup;
->>>>>>> f5b84eea
+
 
     private UnitOrder<FleetOrders> _currentOrder;
     public UnitOrder<FleetOrders> CurrentOrder {
@@ -52,11 +48,7 @@
 
     protected override void Awake() {
         base.Awake();
-<<<<<<< HEAD
-        _formationStationTrackers = new List<OnStationTracker>();
-=======
         _formationStationTrackerLookup = new Dictionary<Guid, FormationStationTracker>();
->>>>>>> f5b84eea
         Subscribe();
     }
 
@@ -150,12 +142,6 @@
         HQElement.Navigator.onCourseTrackingError += OnFlagshipTrackingError;
     }
 
-<<<<<<< HEAD
-    protected override void __InstantlyRelocateElement(ShipModel element, Vector3 newLocation) {
-        if (!GameStatus.Instance.IsRunning) {
-            // if we aren't yet running, then this is the initial setup so 'transport this element to its formation position
-            base.__InstantlyRelocateElement(element, newLocation);
-=======
     //protected override void RelocateElement(ShipModel element, Vector3 newLocation) {
     //    if (!GameStatus.Instance.IsRunning) {
     //        // if we aren't yet running, then this is the initial setup so 'transport this element to its formation position
@@ -184,7 +170,6 @@
                 // there are no emptys so make a new one and assign the ship to it
                 UnitFactory.Instance.mak
             }
->>>>>>> f5b84eea
         }
     }
 
