﻿// --------------------------------------------------------------------------------------------------------------------
// <copyright>
// Copyright © 2012 - 2013 Strategic Forge
//
// Email: jim@strategicforge.com
// </copyright> 
// <summary> 
// File: FleetCommand.cs
// Command entity that receives and executes orders for the Fleet.
// </summary> 
// -------------------------------------------------------------------------------------------------------------------- 

// default namespace

using CodeEnv.Master.Common;
using CodeEnv.Master.GameContent;
using UnityEngine;

/// <summary>
/// Command entity that receives and executes orders for the Fleet. FleetCommand is automatically destroyed
/// when the health of the fleet reaches Zero.
/// </summary>
public class FleetCommand : FollowableItem, IFleetCommand /*, IHasContextMenu */{

    public float minFleetViewingDistance = 4.0F;
    public float optimalFleetViewingDistance = 10F;

    private BoxCollider _boxCollider;
    private Vector3 _initialColliderSize;

    private FleetGraphics _fleetGraphics;
    private FleetManager _fleetMgr;
    private ScaleRelativeToCamera _fleetIconScaler;

    protected override void Awake() {
        base.Awake();
        _fleetMgr = gameObject.GetSafeMonoBehaviourComponentInParents<FleetManager>();
        _fleetGraphics = gameObject.GetSafeMonoBehaviourComponentInParents<FleetGraphics>();
        _fleetIconScaler = gameObject.GetSafeMonoBehaviourComponentInChildren<ScaleRelativeToCamera>();
        _boxCollider = collider as BoxCollider;
        _initialColliderSize = _boxCollider.size;
        UpdateRate = FrameUpdateFrequency.Infrequent;
    }

    protected override void Start() {
        base.Start();
        // __ValidateCtxObjectSettings();
    }

    protected override IGuiHudPublisher InitializeHudPublisher() {
        return new GuiHudPublisher<FleetData>(Data);
    }

    void Update() {
        if (ToUpdate()) {
            KeepColliderSizeCurrent();
        }
    }

    /// <summary>
    /// Keeps the size (scale) of the collider current to match the
    /// scale of the FleetIcon that constantly changes as the camera moves.
    /// </summary>
    private void KeepColliderSizeCurrent() {
        _boxCollider.size = _initialColliderSize * _fleetIconScaler.Scale.magnitude;
    }

    public void __GetFleetUnderway() {
        ChangeFleetHeading(Random.onUnitSphere);
        ChangeFleetSpeed(2.0F);
        _fleetGraphics.AssessHighlighting();    // temporary initialization location as IsVisible no longer changes initially to force it
    }

    public void ReportShipLost(ShipCaptain shipCaptain) {
        D.Log("{0} acknowledging {1} has been lost.", this.GetType().Name, shipCaptain.name);
        _fleetMgr.ProcessShipRemoval(shipCaptain);
    }

    protected override void OnClick() {
        base.OnClick();
        if (GameInputHelper.IsLeftMouseButton()) {
            _fleetMgr.OnLeftClick();
        }
    }

    void OnDoubleClick() {
        if (GameInputHelper.IsLeftMouseButton()) {
            ChangeFleetHeading(-_transform.right);  // turn left
            ChangeFleetSpeed(Random.Range(Constants.ZeroF, 2.5F));
        }
    }

    protected override void OnDataChanged() {
        base.OnDataChanged();
        HudPublisher.SetOptionalUpdateKeys(GuiHudLineKeys.Speed);
        SubscribeToDataValueChanges();
    }

    private void SubscribeToDataValueChanges() {
        Data.SubscribeToPropertyChanged<FleetData, float>(fd => fd.Health, OnHealthChanged);
    }

    private void OnHealthChanged() {
        D.Log("{0} Health = {1}.", Data.Name, Data.Health);
        if (Data.Health <= Constants.ZeroF) {
            Die();
        }
    }

    private void Die() {
        D.Log("{0} has Died!", Data.Name);
        _eventMgr.Raise<ItemDeathEvent>(new ItemDeathEvent(this));
        Destroy(gameObject);
        _fleetMgr.Die();
    }

    protected override void OnIsFocusChanged() {
        base.OnIsFocusChanged();
        _fleetGraphics.AssessHighlighting();
    }

    protected override void OnDestroy() {
        base.OnDestroy();
        Data.Dispose();
    }

    public override string ToString() {
        return new ObjectAnalyzer().ToString(this);
    }

    #region IFleetCommand Members

    public new FleetData Data {
        get { return base.Data as FleetData; }
        set { base.Data = value; }
    }

    public void ChangeFleetHeading(Vector3 newHeading) {
        D.Log("Heading was {0}, now {1}.", Data.RequestedHeading, newHeading);
        foreach (var shipCaptain in _fleetMgr.ShipCaptains) {   // OPTIMIZE with local field?
            shipCaptain.ChangeHeading(newHeading);
        }
    }

    public void ChangeFleetSpeed(float newSpeed) {
        foreach (var shipCaptain in _fleetMgr.ShipCaptains) {   // OPTIMIZE with local field?
            shipCaptain.ChangeSpeed(newSpeed);
        }
    }

    #endregion

    #region ICameraTargetable Members

    /// <summary>
    /// Overridden because the default implementation returns a value that
    /// is a factor of the collider bounds which doesn't work for colliders whos
    /// size changes based on the distance to the camera.
    /// </summary>
    protected override float CalcMinimumCameraViewingDistance() {
        return minFleetViewingDistance;
    }

    #endregion

    #region ICameraFocusable Members

    public override bool IsRetainedFocusEligible { get { return true; } }

    /// <summary>
    /// Overridden because the default implementation returns a value that
    /// is a factor of the collider bounds which doesn't work for colliders whos
    /// size changes based on the distance to the camera.
    /// </summary>
    protected override float CalcOptimalCameraViewingDistance() {
        return optimalFleetViewingDistance;
    }

    #endregion

    #region IHasContextMenu Members

    //public void __ValidateCtxObjectSettings() {
    //    CtxObject ctxObject = gameObject.GetSafeMonoBehaviourComponent<CtxObject>();
    //    D.Assert(ctxObject.contextMenu != null, "{0}.contextMenu on {1} is null.".Inject(typeof(CtxObject).Name, gameObject.name));
    //    UnityUtility.ValidateComponentPresence<Collider>(gameObject);
    //}

    public void OnPress(bool isDown) {
        if (_fleetMgr.IsSelected) {
            //D.Log("{0}.OnPress({1}) called.", this.GetType().Name, isPressed);
<<<<<<< HEAD
            CameraControl.Instance.ShowContextMenuOnPress(isDown);
=======
            //CameraControl.Instance.TryShowContextMenuOnPress(isDown);
>>>>>>> e2f750dc
        }
    }

    #endregion

}
<|MERGE_RESOLUTION|>--- conflicted
+++ resolved
@@ -189,11 +189,7 @@
     public void OnPress(bool isDown) {
         if (_fleetMgr.IsSelected) {
             //D.Log("{0}.OnPress({1}) called.", this.GetType().Name, isPressed);
-<<<<<<< HEAD
             CameraControl.Instance.ShowContextMenuOnPress(isDown);
-=======
-            //CameraControl.Instance.TryShowContextMenuOnPress(isDown);
->>>>>>> e2f750dc
         }
     }
 
